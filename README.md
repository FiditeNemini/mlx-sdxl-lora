<<<<<<< HEAD
# 🎨 VLM-Powered Image Captioning Tool for LoRA Training

A desktop application that automates caption generation for SDXL LoRA models using a local Vision-Language Model (VLM) via LM Studio.

[![CI](https://github.com/FiditeNemini/mlx-sdxl-lora/actions/workflows/ci.yml/badge.svg)](https://github.com/FiditeNemini/mlx-sdxl-lora/actions/workflows/ci.yml)
[![Python 3.10+](https://img.shields.io/badge/python-3.10+-blue.svg)](https://www.python.org/downloads/)
[![License: MIT](https://img.shields.io/badge/License-MIT-yellow.svg)](https://opensource.org/licenses/MIT)

## 🌟 Features

- **VLM Integration**: Connects to LM Studio's local Vision-Language Model for intelligent caption generation
- **Batch Processing**: Generate captions for multiple images in one go
- **Interactive Gallery**: Paginated UI for browsing large image datasets
- **In-Place Editing**: Edit and refine captions directly in the interface
- **Bulk Updates**: Apply templates to all captions (append/prepend/replace)
- **Data Persistence**: Automatically saves captions as UTF-8 .txt files alongside images
- **Human-in-the-Loop**: Review and refine AI-generated captions before finalizing

## 📋 Prerequisites

- **Python**: 3.10 or higher
- **LM Studio**: Running locally at `http://127.0.0.1:1234` with a VLM loaded
- **Conda** (recommended) or pip for dependency management

## 🚀 Quick Start

### 1. Clone the Repository

=======
# 🖼️ VLM-Powered Image Captioning Tool for LoRA Training

A desktop application to automate caption generation for SDXL LoRA models using a local Vision-Language Model (VLM). Built with Gradio and MLX for macOS.

## Features

- 🤖 **Local VLM Integration**: Uses MLX-optimized Vision-Language Models for fast, private caption generation
- 📦 **Batch Processing**: Process multiple images at once with progress tracking
- ✏️ **Interactive Editing**: Human-in-the-loop refinement with a built-in caption editor
- 💾 **Data Persistence**: Automatic saving of captions as .txt files alongside images
- 🎨 **User-Friendly UI**: Clean Gradio interface with multiple tabs for different workflows
- 🔄 **Caption Management**: Load existing captions, edit them, and export metadata

## Requirements

- macOS (Apple Silicon recommended for optimal MLX performance)
- Python 3.9+
- MLX-compatible hardware

## Installation

1. Clone the repository:
>>>>>>> 43b65603
```bash
git clone https://github.com/FiditeNemini/mlx-sdxl-lora.git
cd mlx-sdxl-lora
```

<<<<<<< HEAD
### 2. Set Up Environment

#### Using Conda (Recommended)

```bash
# Create environment from environment.yml
conda env create -f environment.yml

# Activate environment
conda activate mlx-sdxl-lora
```

#### Using pip

```bash
# Create virtual environment
python -m venv .venv

# Activate environment
# On macOS/Linux:
source .venv/bin/activate
# On Windows:
.venv\Scripts\activate

# Install dependencies
pip install gradio openai pillow pytest pytest-cov ruff
```

### 3. Start LM Studio

1. Launch LM Studio
2. Load a Vision-Language Model (VLM)
3. Start the local server (ensure it's running at `http://127.0.0.1:1234`)

### 4. Run the Application

```bash
python app.py
```

The application will launch in your default browser at `http://127.0.0.1:7860`

## 📖 Usage Guide

### Loading Your Workspace

1. Enter the path to your image directory in the "Workspace Directory" field
2. Click "📂 Load Workspace"
3. The gallery will display all supported images (.jpg, .jpeg, .png, .webp, .bmp)

### Single Image Captioning

1. **Browse Gallery**: Navigate through pages using Previous/Next buttons
2. **Select Image**: Enter the image index (0-based) or click on an image
3. **Generate Caption**: Click "🤖 Generate Caption" to use the VLM
4. **Edit Caption**: Refine the caption in the text area
5. **Save**: Click "💾 Save Caption" to save as a .txt file

### Batch Processing

1. Navigate to the "Batch Operations" section
2. Enter start and end indices (1-based)
3. Optionally customize the system prompt
4. Enable "Auto-save" to automatically save generated captions
5. Click "🤖 Batch Generate Captions"

### Bulk Caption Updates

Apply templates to all captions:

- **Append**: Add text to the end of existing captions
- **Prepend**: Add text to the beginning of existing captions  
- **Replace**: Replace all captions with the template

Example templates:
- `masterpiece, high quality, detailed`
- `photorealistic, 4k, professional photography`
- `anime style, vibrant colors`

### Custom Prompts

Customize the VLM's captioning behavior:

1. Expand the "⚙️ Custom Prompt" section
2. Enter your custom system prompt
3. Generate captions with your custom instructions

Default prompt focuses on: subject, style, composition, colors, lighting, mood, and artistic elements.

## 🏗️ Project Structure

```
mlx-sdxl-lora/
├── app.py                      # Main application
├── tests/                      # Unit tests
│   └── test_app.py
├── environment.yml             # Conda environment specification
├── .github/
│   └── workflows/
│       └── ci.yml             # GitHub Actions CI/CD
├── .vscode/
│   └── settings.json          # VS Code configuration
├── README.md                   # This file
├── LICENSE                     # MIT License
└── .gitignore                 # Git ignore rules
```

## 🧪 Development

### Code Quality

This project follows PEP 8 guidelines and uses Ruff for linting and formatting.

```bash
# Check code style
ruff check .

# Format code
ruff format .
```

### Running Tests

```bash
# Run all tests
pytest tests/ -v

# Run with coverage
pytest tests/ -v --cov=. --cov-report=term
```

### VS Code Setup

The repository includes VS Code settings for:
- Python interpreter configuration
- Ruff integration for formatting and linting
- Pytest integration
- Recommended extensions

## 🔧 Configuration

### LM Studio URL

To change the LM Studio endpoint, edit the `LM_STUDIO_URL` constant in `app.py`:

```python
LM_STUDIO_URL = "http://127.0.0.1:1234/v1"
```

### System Prompt

Customize the default captioning prompt by modifying `SYSTEM_PROMPT` in `app.py`:

```python
SYSTEM_PROMPT = """Your custom prompt here..."""
```

### Gallery Settings

Adjust the number of images per page by modifying `workspace_state`:

```python
workspace_state = {
    "images_per_page": 12,  # Change this value
    # ...
}
```

## 🐛 Troubleshooting

### "VLM caption generation failed"

- Ensure LM Studio is running at `http://127.0.0.1:1234`
- Verify a VLM is loaded in LM Studio
- Check LM Studio's server logs for errors

### "Invalid directory"

- Ensure the workspace path exists and contains images
- Use absolute paths for best results
- Check file permissions

### "Error reading image file"

- Verify image format is supported (.jpg, .jpeg, .png, .webp, .bmp)
- Check if the image file is corrupted
- Ensure read permissions on the directory

## 🤝 Contributing

Contributions are welcome! Please:

1. Fork the repository
2. Create a feature branch (`git checkout -b feature/amazing-feature`)
3. Make your changes with appropriate tests
4. Ensure code passes linting and tests
5. Commit your changes (`git commit -m 'Add amazing feature'`)
6. Push to the branch (`git push origin feature/amazing-feature`)
7. Open a Pull Request

## 📄 License

This project is licensed under the MIT License - see the [LICENSE](LICENSE) file for details.

## 🙏 Acknowledgments

- Built with [Gradio](https://gradio.app/) for the UI
- Powered by [LM Studio](https://lmstudio.ai/) for local VLM inference
- Uses [OpenAI Python library](https://github.com/openai/openai-python) for API compatibility

## 📞 Support

If you encounter any issues or have questions:

1. Check the [Troubleshooting](#-troubleshooting) section
2. Search [existing issues](https://github.com/FiditeNemini/mlx-sdxl-lora/issues)
3. Open a [new issue](https://github.com/FiditeNemini/mlx-sdxl-lora/issues/new) with details

---

**Happy Captioning! 🎉**
=======
2. Install dependencies:
```bash
pip install -r requirements.txt
```

## Usage

### Starting the Application

Run the caption tool:
```bash
python caption_tool.py
```

The application will open in your default web browser at `http://127.0.0.1:7860`.

### Workflow Options

#### 1. Single Image Captioning
- Upload one image
- Optionally customize the prompt
- Generate caption
- Edit the caption if needed
- Save to disk

#### 2. Batch Processing
- Upload multiple images at once
- Set a custom prompt (optional)
- Process all images automatically
- Review results
- Save all captions

#### 3. Caption Editor
- Load any image with its caption
- Edit and refine captions
- Save changes

#### 4. Settings & Export
- Pre-load the VLM model
- Export all captions to a specific directory
- Generate metadata JSON file

## Caption Storage

Captions are saved as `.txt` files with the same name as the corresponding image:
```
my_image.jpg  → my_image.txt
photo.png     → photo.txt
```

Additionally, a `captions_metadata.json` file is created with all caption data.

## Model Information

By default, the tool uses `mlx-community/nanoLLaVA-1.5-4bit`, a lightweight VLM optimized for MLX. The model is loaded on first use to minimize startup time.

## Human-in-the-Loop Refinement

The tool implements a human-in-the-loop approach:
1. VLM generates initial captions
2. User reviews captions in the editor
3. User refines captions as needed
4. Final captions are saved for training

This ensures high-quality, accurate captions for LoRA training.

## Tips for Best Results

- Use descriptive custom prompts for specific caption styles
- Review and edit captions in the Editor tab before training
- Process images in batches for efficiency
- Pre-load the model in Settings if processing many images

## License

MIT License - See [LICENSE](LICENSE) file for details

## Contributing

Contributions are welcome! Please feel free to submit issues or pull requests.

## Acknowledgments

- Built with [Gradio](https://gradio.app/)
- Powered by [MLX](https://github.com/ml-explore/mlx) and [MLX-VLM](https://github.com/Blaizzy/mlx-vlm)
- Designed for SDXL LoRA training workflows
>>>>>>> 43b65603
<|MERGE_RESOLUTION|>--- conflicted
+++ resolved
@@ -1,4 +1,3 @@
-<<<<<<< HEAD
 # 🎨 VLM-Powered Image Captioning Tool for LoRA Training
 
 A desktop application that automates caption generation for SDXL LoRA models using a local Vision-Language Model (VLM) via LM Studio.
@@ -27,7 +26,6 @@
 
 ### 1. Clone the Repository
 
-=======
 # 🖼️ VLM-Powered Image Captioning Tool for LoRA Training
 
 A desktop application to automate caption generation for SDXL LoRA models using a local Vision-Language Model (VLM). Built with Gradio and MLX for macOS.
@@ -50,13 +48,11 @@
 ## Installation
 
 1. Clone the repository:
->>>>>>> 43b65603
 ```bash
 git clone https://github.com/FiditeNemini/mlx-sdxl-lora.git
 cd mlx-sdxl-lora
 ```
 
-<<<<<<< HEAD
 ### 2. Set Up Environment
 
 #### Using Conda (Recommended)
@@ -278,7 +274,6 @@
 ---
 
 **Happy Captioning! 🎉**
-=======
 2. Install dependencies:
 ```bash
 pip install -r requirements.txt
@@ -364,5 +359,4 @@
 
 - Built with [Gradio](https://gradio.app/)
 - Powered by [MLX](https://github.com/ml-explore/mlx) and [MLX-VLM](https://github.com/Blaizzy/mlx-vlm)
-- Designed for SDXL LoRA training workflows
->>>>>>> 43b65603
+- Designed for SDXL LoRA training workflows